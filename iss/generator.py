--- conflicted
+++ resolved
@@ -345,25 +345,20 @@
         yield chunk_work
 
 
-<<<<<<< HEAD
-def load_error_model(mode, seed, model):
-    """Load the error model based on the specified mode, seed, and model.
+def load_error_model(mode, seed, model, fragment_length, fragment_length_sd):
+    """
+    Load the error model based on the specified mode and parameters.
 
     Args:
-        mode (str): The mode of the error model. Possible values are "kde", "basic", or "perfect".
+        mode (str): The mode of the error model. Possible values are 'kde', 'basic', and 'perfect'.
         seed (int): The random seed to use for generating random numbers.
-        model (str): The name or path of the error model.
+        model (str): The model to use for the error model. Only applicable for the 'kde' mode.
+        fragment_length (float): The mean fragment length for the error model.
+        fragment_length_sd (float): The standard deviation of the fragment length for the error model.
 
     Returns:
-        err_mod: The loaded error model.
-
-    Raises:
-        SystemExit: If the mode is "kde" and the model is not provided.
-
-    """
-=======
-def load_error_model(mode, seed, model, fragment_length, fragment_length_sd):
->>>>>>> d2b1dd93
+        err_mod: The loaded error model based on the specified mode and parameters.
+    """
     logger = logging.getLogger(__name__)
 
     logger.info("Using %s ErrorModel" % mode)
