--- conflicted
+++ resolved
@@ -268,7 +268,6 @@
                             err_mod.read_length) / 2
                         n_pairs = round(n_pairs_unrounded)
 
-<<<<<<< HEAD
                     # check that the rounding does not cause to drop
                     # read pairs
                     total_reads_generated_unrounded += n_pairs_unrounded
@@ -322,61 +321,6 @@
                                 args.seed, args.sequence_type,
                                 args.gc_bias, mode) for i in range(cpus))
                     temp_file_list.extend(record_file_name_list)
-=======
-                        # check that the rounding does not cause to drop
-                        # read pairs
-                        total_reads_generated_unrouned += n_pairs_unrounded
-                        total_reads_generated += n_pairs
-                        if round(total_reads_generated_unrouned) > \
-                                total_reads_generated:
-                            logger.debug(
-                                "Adding a pair to correct rounding error")
-                            n_pairs += 1
-                            total_reads_generated += 1
-
-                        # skip record if n_reads == 0
-                        if n_pairs == 0:
-                            continue
-
-                        # exact n_reads for each cpus
-                        if n_pairs % cpus == 0:
-                            n_pairs_per_cpu = [(n_pairs // cpus)
-                                               for _ in range(cpus)]
-                        else:
-                            n_pairs_per_cpu = [(n_pairs // cpus)
-                                               for _ in range(cpus)]
-                            n_pairs_per_cpu[-1] += n_pairs % cpus
-
-                        # due to a bug in multiprocessing
-                        # https://bugs.python.org/issue17560
-                        # we can't send records taking more than 2**31 bytes
-                        # through serialisation.
-                        # In those cases we use memmapping
-                        if sys.getsizeof(str(record.seq)) >= 2**31 - 1:
-                            logger.warning(
-                                "record %s unusually big." % record.id)
-                            logger.warning("Using a memory map.")
-                            mode = "memmap"
-
-                            record_mmap = "%s.memmap" % args.output
-                            if os.path.exists(record_mmap):
-                                os.unlink(record_mmap)
-                            util.dump(record, record_mmap)
-                            del record
-                            record = record_mmap
-                            gc.collect()
-                        else:
-                            mode = "default"
-
-                        record_file_name_list = Parallel(
-                            n_jobs=cpus)(
-                                delayed(generator.reads)(
-                                    record, err_mod,
-                                    n_pairs_per_cpu[i], i, args.output,
-                                    args.seed, args.sequence_type,
-                                    args.gc_bias, mode) for i in range(cpus))
-                        temp_file_list.extend(record_file_name_list)
->>>>>>> 9e75b2a7
         except KeyboardInterrupt as e:
             logger.error('iss generate interrupted: %s' % e)
             temp_R1 = [temp_file + '_R1.fastq' for temp_file in temp_file_list]
@@ -631,14 +575,9 @@
         '--sequence_type',
         '-t',
         choices=['metagenomics', 'amplicon'],
-<<<<<<< HEAD
-        required=True,
-        help='Type of sequencing. Can be metagenomics or amplicon.'
-=======
         default='metagenomics',
         required=True,
         help='Type of sequencing. Can be metagenomics or amplicon (default: %(default)s).'
->>>>>>> 9e75b2a7
     )
     parser_gen._optionals.title = 'arguments'
     parser_gen.set_defaults(func=generate_reads)
