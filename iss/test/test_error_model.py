#!/usr/bin/env python
# -*- coding: utf-8 -*-

<<<<<<< HEAD
import pytest

from iss.error_models import ErrorModel, basic, kde, perfect
=======
from pickle import UnpicklingError
from iss.error_models import basic, kde, perfect
from iss.util import rev_comp
>>>>>>> 9b960342

from Bio.Seq import Seq
from Bio.SeqRecord import SeqRecord

import random
import numpy as np


def test_perfect_phred():
    err_mod = perfect.PerfectErrorModel()

    distribution = err_mod.gen_phred_scores(20, 'forward')[:10]
    assert distribution == [40, 40, 40, 40, 40, 40, 40, 40, 40, 40]


def test_basic_phred():
    np.random.seed(42)
    err_mod = basic.BasicErrorModel()

    distribution = err_mod.gen_phred_scores(20, 'forward')[:10]
    assert distribution == [23, 19, 25, 40, 19, 19, 40, 26, 18, 23]


def test_kde_phred():
    np.random.seed(42)
    err_mod = kde.KDErrorModel('data/ecoli.npz')
    distribution = err_mod.gen_phred_scores(err_mod.quality_reverse,
                                            'reverse')[10:]
    assert distribution == [40, 40, 40, 40, 40, 40, 40, 40, 10, 10]


def test_introduce_errors():
    np.random.seed(42)
    err_mod = basic.BasicErrorModel()

    read = SeqRecord(
        Seq(str('AATGC' * 25)),
        id='read_1',
        description='test read'
    )
    read = err_mod.introduce_error_scores(read, 'forward')
    qualities = read.letter_annotations["phred_quality"][:10]
    assert qualities == [40, 26, 40, 40, 25, 25, 40, 40, 22, 40]


def test_mut_sequence():
    random.seed(42)
    np.random.seed(42)

    err_mod = basic.BasicErrorModel()

    read = SeqRecord(
        Seq(str('AAAAA' * 25)),
        id='read_1',
        description='test read'
    )
    read.letter_annotations["phred_quality"] = [5] * 125
    read.seq = err_mod.mut_sequence(read, 'forward')
    assert str(read.seq[:10]) == 'AAAACAGAAA'


def test_introduce_indels():
    random.seed(42)
    np.random.seed(42)

    err_mod = basic.BasicErrorModel()
    err_mod.ins_for[1]['G'] = 1.0
    err_mod.del_for[0]['A'] = 1.0
    bounds = (5, 130)
    read = SeqRecord(
        Seq(str('ATATA' * 25)),
        id='read_1',
        description='test read'
    )
    ref_genome = SeqRecord(
        Seq(str('ATATA' * 100)),
        id='ref_genome',
        description='test reference'
    )
    read.seq = err_mod.introduce_indels(
        read, 'forward', ref_genome, bounds)
    assert len(read.seq) == 125
    assert read.seq[:10] == 'ATGATAATAT'

def test_adjust_seq_length_extend():
    random.seed(12)
    np.random.seed(12)

<<<<<<< HEAD
=======
    err_mod = kde.KDErrorModel('data/ecoli.npz')
    err_mod.del_for[0]['A'] = 1.0
    err_mod.del_for[1]['T'] = 1.0
    bounds = (480, 500)
    read = SeqRecord(
        Seq(str('ATTTA' * 4)),
        id='read_1',
        description='test read'
    )
    ref_genome = SeqRecord(
        Seq(str('ATTTA' * 100)),
        id='ref_genome',
        description='test reference'
    )
    read.seq = err_mod.introduce_indels(
            read, 'forward', ref_genome, bounds)
    assert len(read.seq) == 20
    assert read.seq[:10] == 'TTAATTTAAT'
    assert read.seq[10:] == 'TTAATTTAAA'

def test_introduce_indels_rev():
    random.seed(87)
    np.random.seed(87)

    err_mod = kde.KDErrorModel('data/ecoli.npz')

    err_mod.del_rev[0]['C'] = 1.0
    err_mod.del_rev[1]['G'] = 1.0

    bounds = (484, 504)
    
    ref_genome = SeqRecord(
        Seq('GG'+ str('GTACC' * 100) + 'GG'),
        id='ref_genome',
        description='test reference'
    )
    read = SeqRecord(
        Seq(rev_comp(str(ref_genome.seq[484:504]))),
        id='read_1',
        description='test read'
    )
    print(read.seq)
    read.seq = err_mod.introduce_indels(
        read, 'reverse', ref_genome, bounds)
    print(read.seq)
    print(ref_genome.seq)
    assert len(read.seq) == 20
    assert read.seq == 'CGTACGGTACGGTACGGTAC'

@raises(SystemExit, UnpicklingError)
>>>>>>> 9b960342
def test_bad_err_mod():
    with pytest.raises(SystemExit):
        err_mod = kde.KDErrorModel('data/empty_file')<|MERGE_RESOLUTION|>--- conflicted
+++ resolved
@@ -1,15 +1,10 @@
 #!/usr/bin/env python
 # -*- coding: utf-8 -*-
 
-<<<<<<< HEAD
 import pytest
 
-from iss.error_models import ErrorModel, basic, kde, perfect
-=======
-from pickle import UnpicklingError
 from iss.error_models import basic, kde, perfect
 from iss.util import rev_comp
->>>>>>> 9b960342
 
 from Bio.Seq import Seq
 from Bio.SeqRecord import SeqRecord
@@ -98,8 +93,6 @@
     random.seed(12)
     np.random.seed(12)
 
-<<<<<<< HEAD
-=======
     err_mod = kde.KDErrorModel('data/ecoli.npz')
     err_mod.del_for[0]['A'] = 1.0
     err_mod.del_for[1]['T'] = 1.0
@@ -141,16 +134,12 @@
         id='read_1',
         description='test read'
     )
-    print(read.seq)
     read.seq = err_mod.introduce_indels(
         read, 'reverse', ref_genome, bounds)
-    print(read.seq)
-    print(ref_genome.seq)
     assert len(read.seq) == 20
     assert read.seq == 'CGTACGGTACGGTACGGTAC'
 
-@raises(SystemExit, UnpicklingError)
->>>>>>> 9b960342
+
 def test_bad_err_mod():
     with pytest.raises(SystemExit):
         err_mod = kde.KDErrorModel('data/empty_file')