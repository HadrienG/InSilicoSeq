--- conflicted
+++ resolved
@@ -126,17 +126,10 @@
     """from the raw mismatches at one position, returns nucleotides
     and probabilties of state change (substitutions)"""
     sums = {
-<<<<<<< HEAD
         'A': np.sum(mismatches_array[1:4]),
         'T': np.sum(mismatches_array[7:10]),
         'C': np.sum(mismatches_array[13:16]),
         'G': np.sum(mismatches_array[19:22])
-=======
-        'A': np.sum(subst_dispatch_dict[1:4]),
-        'T': np.sum(subst_dispatch_dict[7:10]),
-        'C': np.sum(subst_dispatch_dict[13:16]),
-        'G': np.sum(subst_dispatch_dict[19:22])
->>>>>>> 83e0bce8
     }
     nucl_choices = {
         'A': (
